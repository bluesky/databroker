language: python
sudo: false

services:
  - mongodb

addons:
  apt:
    sources:
    - mongodb-3.0-precise
    packages:
    - mongodb-org-server

python:
  - "3.4"

before_install:
  - git clone https://github.com/nsls-ii/nsls2-ci ~/scripts
  - . ~/scripts/install-miniconda.sh

  - git clone https://github.com/NSLS-II/metadataservice.git /home/travis/metadataservice
  - mkdir -p /home/travis/.config/metadataservice
  - mkdir -p /home/travis/.config/metadataclient

install:
  - export GIT_FULL_HASH=`git rev-parse HEAD`
  - conda update conda --yes
  - conda create -n testenv --yes nose python=$TRAVIS_PYTHON_VERSION pymongo ujson numpy tornado jsonschema pyyaml pytz six
  - source activate testenv
  - pip install pytest pytest-cov
  - pip install coveralls codecov
  - pip install tzlocal
  - pip install requests
  - pip install prettytable
  - pip install https://github.com/NSLS-II/metadatastore/zipball/master#egg=metadatastore
  - pip install https://github.com/NSLS-II/doct/zipball/master#egg=doct
  - python setup.py develop
   
script:
<<<<<<< HEAD
  - mkdir -p /home/travis/.config/metadataclient
  - cp connection.yml /home/travis/.config/metadataclient
  - source activate testenv
  - nohup python /home/travis/metadataservice/startup.py --mongohost localhost --mongoport 27017 --serviceport 7778 --database mdservicetest --tzone US/Eastern &
  - sleep 5
=======
  - nohup python /home/travis/metadataservice/startup.py --mongo-host localhost --mongo-port 27017 --service-port 7778 --database mdservicetest --timezone US/Eastern &
>>>>>>> dd61096c
  - export PYTHONPATH=$PYTHONPATH:/home/travis/metadataclient
  - py.test -sv --cov=metadataclient --cov-report term-missing
  - cat nohup.out

after_success:
  - coveralls
  - codecov<|MERGE_RESOLUTION|>--- conflicted
+++ resolved
@@ -37,15 +37,11 @@
   - python setup.py develop
    
 script:
-<<<<<<< HEAD
   - mkdir -p /home/travis/.config/metadataclient
   - cp connection.yml /home/travis/.config/metadataclient
   - source activate testenv
   - nohup python /home/travis/metadataservice/startup.py --mongohost localhost --mongoport 27017 --serviceport 7778 --database mdservicetest --tzone US/Eastern &
   - sleep 5
-=======
-  - nohup python /home/travis/metadataservice/startup.py --mongo-host localhost --mongo-port 27017 --service-port 7778 --database mdservicetest --timezone US/Eastern &
->>>>>>> dd61096c
   - export PYTHONPATH=$PYTHONPATH:/home/travis/metadataclient
   - py.test -sv --cov=metadataclient --cov-report term-missing
   - cat nohup.out

from __future__ import absolute_import, division, print_function

import tempfile
import os
import glob
import logging
import sys
import string
import time as ttime
import uuid
from datetime import datetime, date, timedelta
import itertools

import pytest
import six
import numpy as np

if sys.version_info >= (3, 0):
    from bluesky.examples import (det, det1, det2, Reader, ReaderWithFileStore,
                                  ReaderWithFSHandler)
    from bluesky.plans import count, pchain, monitor_during_wrapper

logger = logging.getLogger(__name__)

py3 = pytest.mark.skipif(sys.version_info < (3, 0), reason="requires python 3")


@py3
def test_empty_fixture(db):
    "Test that the db pytest fixture works."
    assert len(db()) == 0


@py3
def test_uid_roundtrip(db, RE):
    RE.subscribe('all', db.insert)
    uid, = RE(count([det]))
    h = db[uid]
    assert h['start']['uid'] == uid


@py3
def test_uid_list_multiple_headers(db, RE):
    RE.subscribe('all', db.insert)
    uids = RE(pchain(count([det]), count([det])))
    headers = db[uids]
    assert uids == [h['start']['uid'] for h in headers]


@py3
def test_get_events(db, RE):
    RE.subscribe('all', db.insert)
    uid, = RE(count([det]))
    h = db[uid]
    assert len(list(db.get_events(h))) == 1

    RE.subscribe('all', db.insert)
    uid, = RE(count([det], num=7))
    h = db[uid]
    assert len(list(db.get_events(h))) == 7


@py3
def test_get_events_multiple_headers(db, RE):
    RE.subscribe('all', db.insert)
    headers = db[RE(pchain(count([det]), count([det])))]
    assert len(list(db.get_events(headers))) == 2


@py3
@pytest.mark.xfail(run=False)
def test_filtering_stream_name(db, RE):

    # one event stream
    RE.subscribe('all', db.insert)
    uid, = RE(count([det], num=7))
    h = db[uid]
    assert len(list(db.get_events(h, stream_name='primary'))) == 7
    assert len(db.get_table(h, stream_name='primary')) == 7
    assert len(list(db.get_events(h, stream_name='primary', fields=['det']))) == 7
    assert len(db.get_table(h, stream_name='primary', fields=['det'])) == 7

    # two event streams: 'primary' and 'd-monitor'
    d = Reader('d', read_fields={'d': lambda: 1}, monitor_intervals=[0.5],
               loop=RE.loop)
    uid, = RE(monitor_during_wrapper(count([det], num=7, delay=0.1), [d]))
    h = db[uid]
    assert len(h.descriptors) == 2
    assert len(list(db.get_events(h, stream_name='primary'))) == 7
    assert len(list(db.get_events(h, stream_name='d-monitor'))) == 1
    assert len(list(db.get_events(h))) == 8  # ALL streams by default

    assert len(db.get_table(h, stream_name='primary')) == 7
    assert len(db.get_table(h, stream_name='d-monitor')) == 1
    assert len(db.get_table(h)) == 7  # 'primary' by default


@py3
def test_get_events_filtering_field(db, RE):
    RE.subscribe('all', db.insert)
    uid, = RE(count([det], num=7))
    h = db[uid]
    assert len(list(db.get_events(h, fields=['det']))) == 7

    with pytest.raises(ValueError):
        list(db.get_events(h, fields=['not_a_field']))

    uids = RE(pchain(count([det1], num=7), count([det2], num=3)))
    headers = db[uids]

    assert len(list(db.get_events(headers, fields=['det1']))) == 7
    assert len(list(db.get_events(headers, fields=['det2']))) == 3


@py3
def test_deprecated_api(db, RE):
    RE.subscribe('all', db.insert)
    uid, = RE(count([det]))
    h = db.find_headers(uid=uid)
    assert list(db.fetch_events(h))


@py3
def test_indexing(db, RE):
    RE.subscribe('all', db.insert)
    uids = []
    for i in range(10):
        uids.extend(RE(count([det])))

    assert uids[-1] == db[-1]['start']['uid']
    assert uids[-2] == db[-2]['start']['uid']
    assert uids[-1:] == [h['start']['uid'] for h in db[-1:]]
    assert uids[-2:] == [h['start']['uid'] for h in reversed(db[-2:])]
    assert uids[-2:-1] == [h['start']['uid'] for h in reversed(db[-2:-1])]
    assert uids[-5:-1] == [h['start']['uid'] for h in reversed(db[-5:-1])]

    with pytest.raises(ValueError):
        # not allowed to slice into unspecified past
        db[:-5]

    with pytest.raises(IndexError):
        # too far back
        db[-11]


@py3
def test_full_text_search(db, RE):
    RE.subscribe('all', db.insert)

    uid, = RE(count([det]), foo='some words')
    RE(count([det]))

    assert len(db()) == 2

    try:
        db('some words')
    except NotImplementedError:
        raise pytest.skip("This mongo-like backend does not support $text.")

    assert len(db('some words')) == 1
    header, = db('some words')
    assert header['start']['uid'] == uid

    # Full text search does *not* apply to keys.
    assert len(db('foo')) == 0


@py3
def test_table_alignment(db, RE):
    # test time shift issue GH9
    RE.subscribe('all', db.insert)
    uid, = RE(count([det]))
    table = db.get_table(db[uid])
    assert table.notnull().all().all()


@py3
def test_scan_id_lookup(db, RE):
    RE.subscribe('all', db.insert)

    RE.md.clear()
    uid1, = RE(count([det]), marked=True)  # scan_id=1

    assert uid1 == db[1]['start']['uid']

    RE.md.clear()
    uid2, = RE(count([det]))  # scan_id=1 again

    # Now we find uid2 for scan_id=1, but we can get the old one by
    # being more specific.
    assert uid2 == db[1]['start']['uid']
    assert uid1 == db(scan_id=1, marked=True)[0]['start']['uid']


@py3
def test_partial_uid_lookup(db, RE):
    RE.subscribe('all', db.insert)

    # Create enough runs that there are two that begin with the same char.
    for _ in range(50):
        RE(count([det]))

    with pytest.raises(ValueError):
        # Some letter will happen to be the first letter of more than one uid.
        for first_letter in string.ascii_lowercase:
            db[first_letter]


@py3
def test_find_by_float_time(db, RE):
    RE.subscribe('all', db.insert)

    before, = RE(count([det]))
    ttime.sleep(0.25)
    t = ttime.time()
    during, = RE(count([det]))
    ttime.sleep(0.25)
    after, = RE(count([det]))

    # Three runs in total were saved.
    assert len(db()) == 3

    # We'll find the one by specifying a time window around its start time.
    header, = db(start_time=t - 0.1, stop_time=t + 0.2)
    assert header['start']['uid'] == during


@py3
def test_find_by_string_time(db, RE):
    RE.subscribe('all', db.insert)

    uid, = RE(count([det]))
    today = date.today()
    tomorrow = date.today() + timedelta(days=1)
    today_str = today.strftime('%Y-%m-%d')
    tomorrow_str = tomorrow.strftime('%Y-%m-%d')
    day_after_tom = date.today() + timedelta(days=2)
    day_after_tom_str = day_after_tom.strftime('%Y-%m-%d')
    assert len(db(start_time=today_str, stop_time=tomorrow_str)) == 1
    assert len(db(start_time=tomorrow_str, stop_time=day_after_tom_str)) == 0


@py3
def test_data_key(db, RE):
    RE.subscribe('all', db.insert)
    RE(count([det1]))
    RE(count([det1, det2]))
    result1 = db(data_key='det1')
    result2 = db(data_key='det2')
    assert len(result1) == 2
    assert len(result2) == 1


@py3
def test_search_for_smoke(db, RE):
    RE.subscribe('all', db.insert)
    for _ in range(5):
        RE(count([det]))
    # smoketest the search with a set
    uid1 = db[-1]['start']['uid'][:8]
    uid2 = db[-2]['start']['uid'][:8]
    uid3 = db[-3]['start']['uid'][:8]
    queries = [
        {-1, -2},
        (-1, -2),
        -1,
        uid1,
        six.text_type(uid1),
        [uid1, [uid2, uid3]],
        [-1, uid1, slice(-5, 0)],
        slice(-5, 0, 2),
        slice(-5, 0),
    ]
    for query in queries:
        db[query]


@py3
def test_alias(db, RE):
    RE.subscribe('all', db.insert)

    uid, = RE(count([det]))
    RE(count([det]))

    # basic usage of alias
    db.alias('foo', uid=uid)
    assert db.foo == db(uid=uid)

    # can't set alias to existing attribute name
    with pytest.raises(ValueError):
        db.alias('get_events', uid=uid)
    with pytest.raises(ValueError):
        db.dynamic_alias('get_events', lambda: {'uid': uid})

    # basic usage of dynamic alias
    db.dynamic_alias('bar', lambda: {'uid': uid})
    assert db.bar == db(uid=uid)

    # normal AttributeError still works
    with pytest.raises(AttributeError):
        db.this_is_not_a_thing


@py3
def test_filters(db, RE):
    RE.subscribe('all', db.insert)
    RE(count([det]), user='Ken')
    dan_uid, = RE(count([det]), user='Dan', purpose='calibration')
    ken_calib_uid, = RE(count([det]), user='Ken', purpose='calibration')

    assert len(db()) == 3
    db.add_filter(user='Dan')
    assert len(db.filters) == 1
    assert len(db()) == 1
    header, = db()
    assert header['start']['uid'] == dan_uid

    db.clear_filters()
    assert len(db.filters) == 0

    assert len(db(purpose='calibration')) == 2
    db.add_filter(user='Ken')
    assert len(db(purpose='calibration')) == 1
    header, = db(purpose='calibration')

    assert header['start']['uid'] == ken_calib_uid


@py3
@pytest.mark.parametrize(
    'key',
    [slice(1, None, None), # raise because trying to slice by scan id
     slice(-1, 2, None),  # raise because slice stop value is > 0
     slice(None, None, None),  # raise because slice has slice.start == None
     4500,  # raise on not finding a header by a scan id
     str(uuid.uuid4()),  # raise on not finding a header by uuid
     ])
def test_raise_conditions(key, db, RE):
    RE.subscribe('all', db.insert)
    for _ in range(5):
        RE(count([det]))

    with pytest.raises(ValueError):
        db[key]


@py3
def test_stream(db, RE):
    _stream('restream', db, RE)
    _stream('stream', db, RE)  # old name


def _stream(method_name, db, RE):
    RE.subscribe('all', db.insert)
    uid = RE(count([det]), owner='Dan')
    s = getattr(db, method_name)(db[uid])
    name, doc = next(s)
    assert name == 'start'
    assert 'owner' in doc
    name, doc = next(s)
    assert name == 'descriptor'
    assert 'data_keys' in doc
    last_item  = 'event', {'data'}  # fake Event to prime loop
    for item in s:
        name, doc = last_item
        assert name == 'event'
        assert 'data' in doc  # Event
        last_item = item
    name, doc = last_item
    assert name == 'stop'
    assert 'exit_status' in doc # Stop


@py3
def test_process(db, RE):
    uid = RE.subscribe('all', db.insert)
    uid = RE(count([det]))
    c = itertools.count()
    def f(name, doc):
        next(c)

    db.process(db[uid], f)
    assert next(c) == len(list(db.restream(db[uid])))


@py3
def test_get_fields(db, RE):
    RE.subscribe('all', db.insert)
    uid, = RE(count([det1, det2]))
    actual = db.get_fields(db[uid])
    assert actual == set(['det1', 'det2'])


@py3
def test_configuration(db, RE):
    det_with_conf = Reader('det_with_conf', {'a': lambda: 1, 'b': lambda: 2})
    RE.subscribe('all', db.insert)
    uid, = RE(count([det_with_conf]), c=3)
    h = db[uid]

    # check that config is not included by default
    ev = next(db.get_events(h))
    assert set(ev['data'].keys()) == set(['a','b'])

    # find config in descriptor['configuration']
    ev = next(db.get_events(h, fields=['a', 'b']))
    assert 'b' in ev['data']
    assert ev['data']['b'] == 2
    assert 'b' in ev['timestamps']

    # find config in start doc
    ev = next(db.get_events(h, fields=['a', 'c']))
    assert 'c' in ev['data']
    assert ev['data']['c'] == 3
    assert 'c' in ev['timestamps']

    # find config in stop doc
    ev = next(db.get_events(h, fields=['a', 'exit_status']))
    assert 'exit_status' in ev['data']
    assert ev['data']['exit_status'] == 'success'
    assert 'exit_status' in ev['timestamps']


@py3
def test_handler_options(db, RE):
    datum_id = str(uuid.uuid4())
    datum_id2 = str(uuid.uuid4())
    desc_uid = str(uuid.uuid4())
    event_uid = str(uuid.uuid4())
    event_uid2 = str(uuid.uuid4())

    # Side-band resource and datum documents.
    res = db.fs.insert_resource('foo', '', {'x': 1})
    db.fs.insert_datum(res, datum_id, {'y': 2})

    res2 = db.fs.insert_resource('foo', '', {'x': 1})
    db.fs.insert_datum(res2, datum_id2, {'y': 2})

    # Generate a normal run.
    RE.subscribe('all', db.insert)
    rs_uid, = RE(count([det]))

    # Side band an extra descriptor and event into this run.
    data_keys = {'image': {'dtype': 'array', 'source': '', 'shape': [5, 5],
                           'external': 'FILESTORE://simulated'}}
    db.mds.insert_descriptor(run_start=rs_uid, data_keys=data_keys,
                             time=ttime.time(), uid=desc_uid,
                             name='injected')
    db.mds.insert_event(descriptor=desc_uid, time=ttime.time(), uid=event_uid,
                        data={'image': datum_id},
                        timestamps={'image': ttime.time()}, seq_num=0)

    db.mds.insert_event(descriptor=desc_uid, time=ttime.time(), uid=event_uid2,
                        data={'image': datum_id2},
                        timestamps={'image': ttime.time()}, seq_num=0)

    h = db[rs_uid]

    # Get unfilled event.
    ev, ev2 = db.get_events(h, fields=['image'])
    assert ev['data']['image'] == datum_id
    assert not ev['filled']['image']

    # Get filled event -- error because no handler is registered.
    with pytest.raises(KeyError):
        ev, ev2 = db.get_events(h, fields=['image'], fill=True)

    # Get filled event -- error because no handler is registered.
    with pytest.raises(KeyError):
        list(db.get_images(h, 'image'))


    class ImageHandler(object):
        RESULT = np.zeros((5, 5))

        def __init__(self, resource_path, **resource_kwargs):
            self._res = resource_kwargs

        def __call__(self, **datum_kwargs):
            return self.RESULT


    class DummyHandler(object):
        def __init__(*args, **kwargs):
            pass

        def __call__(*args, **kwrags):
            return 'dummy'

    # Use a one-off handler registry.
    ev, ev2 = db.get_events(h, fields=['image'], fill=True,
                        handler_registry={'foo': ImageHandler})
    assert ev['data']['image'].shape == ImageHandler.RESULT.shape
    assert ev['filled']['image']

    # Statefully register the handler.
    db.fs.register_handler('foo', ImageHandler)

    ev, ev2 = db.get_events(h, fields=['image'], fill=True)
    assert ev['data']['image'].shape == ImageHandler.RESULT.shape
    assert db.get_images(h, 'image')[0].shape == ImageHandler.RESULT.shape
    assert ev['filled']['image']

    ev, ev2 = db.get_events(h, fields=['image'])
    assert ev is not ev2
    assert ev['filled'] is not ev2['filled']
    assert not ev['filled']['image']
    db.fill_event(ev)  # , inplace=True)
    assert ev['filled']['image']
    assert not ev2['filled']['image']
    ev2 = db.fill_event(ev2, inplace=False)
    assert ev2['filled']['image']

    # Override the stateful registry with a one-off handler.
    # This maps onto the *data key*, not the resource spec.
    ev, ev2 = db.get_events(h, fields=['image'], fill=True,
                        handler_overrides={'image': DummyHandler})
    assert ev['data']['image'] == 'dummy'
    assert ev['filled']['image']

    res = db.get_table(h, fields=['image'], stream_name='injected', fill=True,
                       handler_registry={'foo': DummyHandler})
    assert res['image'].iloc[0] == 'dummy'
    assert ev['filled']['image']

    res = db.get_table(h, fields=['image'], stream_name='injected', fill=True,
                    handler_overrides={'image': DummyHandler})
    assert res['image'].iloc[0] == 'dummy'
    assert ev['filled']['image']

    # Register the DummyHandler statefully so we can test overriding with
    # ImageHandler for the get_images method below.
    db.fs.register_handler('foo', DummyHandler, overwrite=True)

    res = db.get_images(h, 'image', handler_registry={'foo': ImageHandler})
    assert res[0].shape ==  ImageHandler.RESULT.shape

    res = db.get_images(h, 'image', handler_override=ImageHandler)
    assert res[0].shape == ImageHandler.RESULT.shape


@py3
def test_plugins(db, RE):
    RE.subscribe('all', db.insert)
    RE(count([det]))

    class EchoPlugin:
        def get_events(self, header, a):
            yield a

    hdr = db[-1]
    with pytest.raises(KeyError):
        # A plugin for the keyword argument 'a' is not registered yet.
        list(db.get_events(hdr, a='echo-plugin-test'))

    db.plugins = {'a': EchoPlugin()}
    assert 'echo-plugin-test' in list(db.get_events(hdr, a='echo-plugin-test'))
    assert 'echo-plugin-test' not in list(db.get_events(hdr))


@py3
def test_export(broker_factory, RE):
    db1 = broker_factory()
    db2 = broker_factory()
    RE.subscribe('all', db1.mds.insert)

    # test mds only
    uid, = RE(count([det]))
    db1.export(db1[uid], db2)
    assert db2[uid] == db1[uid]
    assert list(db2.get_events(db2[uid])) == list(db1.get_events(db1[uid]))

    # test file copying
    if not hasattr(db1.fs, 'copy_files'):
        raise pytest.skip("This filestore does not implement copy_files.")

    dir1 = tempfile.mkdtemp()
    dir2 = tempfile.mkdtemp()
    detfs = ReaderWithFileStore('detfs', {'image': lambda: np.ones((5, 5))},
                                fs=db1.fs, save_path=dir1)
    uid, = RE(count([detfs]))

    db1.fs.register_handler('RWFS_NPY', ReaderWithFSHandler)
    db2.fs.register_handler('RWFS_NPY', ReaderWithFSHandler)

    (from_path, to_path), = db1.export(db1[uid], db2, new_root=dir2)
    assert os.path.dirname(from_path) == dir1
    assert os.path.dirname(to_path) == dir2
    assert db2[uid] == db1[uid]
    image1, = db1.get_images(db1[uid], 'image')
    image2, = db2.get_images(db2[uid], 'image')


@py3
<<<<<<< HEAD
def test_return_order(db, RE):
    RE.subscribe('all', db.mds.insert)
    for _ in range(5):
        RE(count([det]))
    assert db[-1] == db()[-1]
=======
def test_export_noroot(broker_factory, RE):
    from bluesky.utils import short_uid
    from bluesky.examples import GeneralReaderWithFileStore

    class LocalWriter(GeneralReaderWithFileStore):
        def stage(self):
            self._file_stem = short_uid()
            self._path_stem = os.path.join(self.save_path, self._file_stem)
            self._resource_id = self.fs.insert_resource(
                self.filestore_spec,
                os.path.join(self.save_path, self._file_stem),
                {})

    dir1 = tempfile.mkdtemp()
    db1 = broker_factory()
    db1.fs.register_handler('RWFS_NPY', ReaderWithFSHandler)

    detfs = LocalWriter('detfs', {'image': lambda: np.ones((5, 5))},
                        fs=db1.fs, save_path=dir1, save_ext='npy')

    RE.subscribe('all', db1.mds.insert)
    uid, = RE(count([detfs], num=3))

    db2 = broker_factory()
    db2.fs.register_handler('RWFS_NPY', ReaderWithFSHandler)

    dir2 = tempfile.mkdtemp()
    file_pairs = db1.export(db1[uid], db2, new_root=dir2)
    for from_path, to_path in file_pairs:
        assert os.path.dirname(from_path) == dir1
        assert os.path.dirname(to_path) == os.path.join(dir2, dir1[1:])

    assert db2[uid] == db1[uid]
    image1s = db1.get_images(db1[uid], 'image')
    image2s = db2.get_images(db2[uid], 'image')
    for im1, im2 in zip(image1s, image2s):
        assert np.array_equal(im1, im2)
>>>>>>> 3290b701
<|MERGE_RESOLUTION|>--- conflicted
+++ resolved
@@ -592,13 +592,6 @@
 
 
 @py3
-<<<<<<< HEAD
-def test_return_order(db, RE):
-    RE.subscribe('all', db.mds.insert)
-    for _ in range(5):
-        RE(count([det]))
-    assert db[-1] == db()[-1]
-=======
 def test_export_noroot(broker_factory, RE):
     from bluesky.utils import short_uid
     from bluesky.examples import GeneralReaderWithFileStore
@@ -636,4 +629,11 @@
     image2s = db2.get_images(db2[uid], 'image')
     for im1, im2 in zip(image1s, image2s):
         assert np.array_equal(im1, im2)
->>>>>>> 3290b701
+
+
+@py3
+def test_return_order(db, RE):
+    RE.subscribe('all', db.mds.insert)
+    for _ in range(5):
+        RE(count([det]))
+    assert db[-1] == db()[-1]